--- conflicted
+++ resolved
@@ -99,8 +99,6 @@
       "description": "Repository mount for references/async-openai",
       "optional": true,
       "sync": "none"
-<<<<<<< HEAD
-=======
     },
     {
       "remote": "git@github.com:modelcontextprotocol/rust-sdk.git",
@@ -129,7 +127,6 @@
       "description": "Repository mount for references/typescript-sdk",
       "optional": true,
       "sync": "none"
->>>>>>> 63432e01
     }
   ],
   "rules": []
