--- conflicted
+++ resolved
@@ -20,12 +20,8 @@
 path = "src/lib.rs"
 
 [dependencies]
-<<<<<<< HEAD
-universal-tool-core = { version = "0.2.3", path = "../universal_tool/universal-tool-core", features = ["mcp"] }
+universal-tool-core = { version = "0.2.4", path = "../universal_tool/universal-tool-core", features = ["mcp"] }
 claudecode = { version = "0.1.5", path = "../claudecode_rs" }
-=======
-universal-tool-core = { version = "0.2.4", path = "../universal_tool/universal-tool-core", features = ["mcp"] }
->>>>>>> 8740a620
 ignore = "0.4"
 globset = "0.4"
 regex = "1"
