use crate::config::validation::validate_reference_url;
use crate::config::{RepoConfigManager, RepoMappingManager};
use crate::git::clone::{CloneOptions, clone_repository};
use crate::git::pull::pull_ff_only;
use crate::git::utils::{get_control_repo_root, get_current_branch};
use anyhow::Result;
use colored::Colorize;

pub async fn execute() -> Result<()> {
    let repo_root = get_control_repo_root(&std::env::current_dir()?)?;
    let mgr = RepoConfigManager::new(repo_root);
    let mut mapping_mgr = RepoMappingManager::new()?;

    let ds = mgr.load_desired_state()?.ok_or_else(|| {
        anyhow::anyhow!("No repository configuration found. Run 'thoughts init'.")
    })?;

    if ds.references.is_empty() {
        println!("No references configured.");
        return Ok(());
    }

    let mut cloned_count = 0;
    let mut updated_count = 0;
    let mut skipped_count = 0;
    let mut invalid_count = 0;

<<<<<<< HEAD
    for url in &ds.references {
        if let Err(e) = validate_reference_url(url) {
            println!(
                "{} Skipping invalid reference: {}\n{}",
                "⚠".yellow(),
                url,
                e
            );
            invalid_count += 1;
            continue;
        }

        if let Some(local_path) = mapping_mgr.resolve_url(url)? {
            // Try fast-forward-only pull; skip detached head
            match get_current_branch(&local_path) {
                Ok(branch) if branch != "detached" => {
                    match pull_ff_only(&local_path, "origin", Some(&branch)) {
                        Ok(_) => {
                            println!("{} Updated {} (ff-only)", "↻".green(), url);
                            updated_count += 1;
                            let _ = mapping_mgr.update_sync_time(url);
                        }
                        Err(e) => {
                            println!("{} Failed to update {} (continuing): {}", "✗".red(), url, e);
                            skipped_count += 1;
                        }
                    }
                }
                _ => {
                    println!("{} Skipping update (detached HEAD): {}", "⚠".yellow(), url);
                    skipped_count += 1;
                }
            }
            continue;
        }

        // Not mapped locally - clone to default path
        let default_path = RepoMappingManager::get_default_clone_path(url)?;
=======
    for rm in &ds.references {
        // Check if already cloned
        if mapping_mgr.resolve_url(&rm.remote)?.is_some() {
            println!("{} {} (already cloned)", "→".dimmed(), rm.remote.dimmed());
            skipped_count += 1;
            continue;
        }

        // Clone to default path
        let default_path = RepoMappingManager::get_default_clone_path(&rm.remote)?;
>>>>>>> ac841061

        match clone_repository(&CloneOptions {
            url: rm.remote.clone(),
            target_path: default_path.clone(),
            branch: None,
        }) {
            Ok(_) => {
<<<<<<< HEAD
                mapping_mgr.add_mapping(url.clone(), default_path, true)?;
                println!("{} Cloned {}", "✓".green(), url);
=======
                // Add mapping
                mapping_mgr.add_mapping(rm.remote.clone(), default_path, true)?;
                println!("{} Cloned {}", "✓".green(), rm.remote);
>>>>>>> ac841061
                cloned_count += 1;
                let _ = mapping_mgr.update_sync_time(url);
            }
            Err(e) => {
<<<<<<< HEAD
                println!("{} Failed to clone {}: {}", "✗".red(), url, e);
                skipped_count += 1;
=======
                println!("{} Failed to clone {}: {}", "✗".red(), rm.remote, e);
>>>>>>> ac841061
            }
        }
    }

    println!();
    println!(
        "Cloned: {}, Updated: {}, Skipped: {}, Invalid: {}",
        cloned_count, updated_count, skipped_count, invalid_count
    );

    if cloned_count + updated_count > 0 {
        println!("Run 'thoughts mount update' to mount the references.");
    }

    Ok(())
}<|MERGE_RESOLUTION|>--- conflicted
+++ resolved
@@ -25,8 +25,9 @@
     let mut skipped_count = 0;
     let mut invalid_count = 0;
 
-<<<<<<< HEAD
-    for url in &ds.references {
+    for rm in &ds.references {
+        let url = &rm.remote;
+
         if let Err(e) = validate_reference_url(url) {
             println!(
                 "{} Skipping invalid reference: {}\n{}",
@@ -64,43 +65,22 @@
 
         // Not mapped locally - clone to default path
         let default_path = RepoMappingManager::get_default_clone_path(url)?;
-=======
-    for rm in &ds.references {
-        // Check if already cloned
-        if mapping_mgr.resolve_url(&rm.remote)?.is_some() {
-            println!("{} {} (already cloned)", "→".dimmed(), rm.remote.dimmed());
-            skipped_count += 1;
-            continue;
-        }
-
-        // Clone to default path
-        let default_path = RepoMappingManager::get_default_clone_path(&rm.remote)?;
->>>>>>> ac841061
 
         match clone_repository(&CloneOptions {
-            url: rm.remote.clone(),
+            url: url.to_string(),
             target_path: default_path.clone(),
             branch: None,
         }) {
             Ok(_) => {
-<<<<<<< HEAD
-                mapping_mgr.add_mapping(url.clone(), default_path, true)?;
+                // Add mapping
+                mapping_mgr.add_mapping(url.to_string(), default_path, true)?;
                 println!("{} Cloned {}", "✓".green(), url);
-=======
-                // Add mapping
-                mapping_mgr.add_mapping(rm.remote.clone(), default_path, true)?;
-                println!("{} Cloned {}", "✓".green(), rm.remote);
->>>>>>> ac841061
                 cloned_count += 1;
                 let _ = mapping_mgr.update_sync_time(url);
             }
             Err(e) => {
-<<<<<<< HEAD
                 println!("{} Failed to clone {}: {}", "✗".red(), url, e);
                 skipped_count += 1;
-=======
-                println!("{} Failed to clone {}: {}", "✗".red(), rm.remote, e);
->>>>>>> ac841061
             }
         }
     }
